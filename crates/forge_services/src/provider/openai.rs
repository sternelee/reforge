--- conflicted
+++ resolved
@@ -92,20 +92,6 @@
     }
 
     async fn inner_models(&self) -> Result<Vec<forge_app::domain::Model>> {
-<<<<<<< HEAD
-        let url = join_url(self.provider.to_base_url().as_str(), "models")?;
-        debug!(url = %url, "Fetching models");
-        match self.fetch_models(url.as_str()).await {
-            Err(error) => {
-                tracing::warn!(error = ?error, "Failed to fetch models, returning empty list");
-                Ok(Vec::new())
-            }
-            Ok(response) => {
-                let data: ListModelResponse = serde_json::from_str(&response)
-                    .with_context(|| format_http_context(None, "GET", &url))
-                    .with_context(|| "Failed to deserialize models response")?;
-                Ok(data.data.into_iter().map(Into::into).collect())
-=======
         // For Vertex AI, load models from static JSON file using VertexProvider logic
         if self.provider.is_vertex_ai() {
             debug!("Loading Vertex AI models from static JSON file");
@@ -124,7 +110,6 @@
                         .with_context(|| "Failed to deserialize models response")?;
                     Ok(data.data.into_iter().map(Into::into).collect())
                 }
->>>>>>> aaa74d51
             }
         }
     }
