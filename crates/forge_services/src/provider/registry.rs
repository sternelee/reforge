use std::sync::Arc;

use anyhow::Context;
use forge_app::ProviderRegistry;
use forge_app::domain::{Provider, ProviderUrl};
use forge_app::dto::AppConfig;
use tokio::sync::RwLock;

use crate::EnvironmentInfra;

type ProviderSearch = (&'static str, Box<dyn FnOnce(&str) -> Provider>);

pub struct ForgeProviderRegistry<F> {
    infra: Arc<F>,
    // IMPORTANT: This cache is used to avoid logging out if the user has logged out from other
    // session. This helps to keep the user logged in for current session.
    cache: Arc<RwLock<Option<Provider>>>,
}

impl<F: EnvironmentInfra> ForgeProviderRegistry<F> {
    pub fn new(infra: Arc<F>) -> Self {
        Self { infra, cache: Arc::new(Default::default()) }
    }

    fn provider_url(&self) -> Option<ProviderUrl> {
        if let Some(url) = self.infra.get_env_var("OPENAI_URL") {
            return Some(ProviderUrl::OpenAI(url));
        }

        // Check for Anthropic URL override
        if let Some(url) = self.infra.get_env_var("ANTHROPIC_URL") {
            return Some(ProviderUrl::Anthropic(url));
        }
        None
    }
    fn get_provider(&self, _forge_config: AppConfig) -> Option<Provider> {
        // if let Some(forge_key) = &forge_config.key_info {
        //     let provider = Provider::forge(forge_key.api_key.as_str());
        //     return Some(override_url(provider, self.provider_url()));
        // }
        resolve_env_provider(self.provider_url(), self.infra.as_ref())
    }
}

#[async_trait::async_trait]
impl<F: EnvironmentInfra> ProviderRegistry for ForgeProviderRegistry<F> {
    async fn get_provider(&self, config: AppConfig) -> anyhow::Result<Provider> {
        if let Some(provider) = self.cache.read().await.as_ref() {
            return Ok(provider.clone());
        }

        let provider = self
            .get_provider(config)
            .context("No valid provider configuration found. Please set one of the following environment variables: OPENROUTER_API_KEY, REQUESTY_API_KEY, XAI_API_KEY, OPENAI_API_KEY, ANTHROPIC_API_KEY, ZAI_API_KEY, VERCEL_API_KEY, DEEPSEEK_API_KEY, DASHSCOPE_API_KEY, CHATGLM_API_KEY, or MOONSHOT_API_KEY. For more details, visit: https://forgecode.dev/docs/custom-providers/")?;
        self.cache.write().await.replace(provider.clone());
        Ok(provider)
    }
}

fn resolve_env_provider<F: EnvironmentInfra>(
    url: Option<ProviderUrl>,
    env: &F,
) -> Option<Provider> {
<<<<<<< HEAD
    // Check if a specific provider is requested via FORGE_PROVIDER
    if let Some(requested_provider) = env.get_env_var("FORGE_PROVIDER") {
        let provider_name = requested_provider.to_uppercase();

        // Map of provider names to their environment variables and constructor functions
        let provider_map: Vec<(&str, &str, Box<dyn FnOnce(&str) -> Provider>)> = vec![
            (
                "OPENROUTER",
                "OPENROUTER_API_KEY",
                Box::new(Provider::open_router),
            ),
            ("REQUESTY", "REQUESTY_API_KEY", Box::new(Provider::requesty)),
            ("XAI", "XAI_API_KEY", Box::new(Provider::xai)),
            ("OPENAI", "OPENAI_API_KEY", Box::new(Provider::openai)),
            (
                "ANTHROPIC",
                "ANTHROPIC_API_KEY",
                Box::new(Provider::anthropic),
            ),
            ("CEREBRAS", "CEREBRAS_API_KEY", Box::new(Provider::cerebras)),
            ("ZAI", "ZAI_API_KEY", Box::new(Provider::zai)),
            ("VERCEL", "VERCEL_API_KEY", Box::new(Provider::vercel)),
            ("DEEPSEEK", "DEEPSEEK_API_KEY", Box::new(Provider::deepseek)),
            ("QWEN", "DASHSCOPE_API_KEY", Box::new(Provider::qwen)),
            ("CHATGLM", "CHATGLM_API_KEY", Box::new(Provider::chatglm)),
            ("MOONSHOT", "MOONSHOT_API_KEY", Box::new(Provider::moonshot)),
        ];

        // Try to find the requested provider
        for (name, env_var, constructor) in provider_map {
            if provider_name == name {
                if let Some(api_key) = env.get_env_var(env_var) {
                    let provider = constructor(&api_key);
                    return Some(override_url(provider, url));
                } else {
                    // Requested provider found but no API key set
                    return None;
                }
            }
        }

        // If we get here, the requested provider is not recognized
        return None;
    }

    // Fall back to the original behavior when no specific provider is requested
    let keys: [ProviderSearch; 13] = [
=======
    let keys: [ProviderSearch; 7] = [
>>>>>>> 9ff6fe53
        // ("FORGE_KEY", Box::new(Provider::forge)),
        ("OPENROUTER_API_KEY", Box::new(Provider::open_router)),
        ("REQUESTY_API_KEY", Box::new(Provider::requesty)),
        ("XAI_API_KEY", Box::new(Provider::xai)),
        ("OPENAI_API_KEY", Box::new(Provider::openai)),
        ("ANTHROPIC_API_KEY", Box::new(Provider::anthropic)),
        ("CEREBRAS_API_KEY", Box::new(Provider::cerebras)),
        ("ZAI_API_KEY", Box::new(Provider::zai)),
        ("VERCEL_API_KEY", Box::new(Provider::vercel)),
        ("DEEPSEEK_API_KEY", Box::new(Provider::deepseek)),
        ("DASHSCOPE_API_KEY", Box::new(Provider::qwen)),
        ("CHATGLM_API_KEY", Box::new(Provider::chatglm)),
        ("MOONSHOT_API_KEY", Box::new(Provider::moonshot)),
    ];

    keys.into_iter().find_map(|(key, fun)| {
        env.get_env_var(key).map(|key| {
            let provider = fun(&key);
            override_url(provider, url.clone())
        })
    })
}

fn override_url(mut provider: Provider, url: Option<ProviderUrl>) -> Provider {
    if let Some(url) = url {
        provider.url(url);
    }
    provider
}<|MERGE_RESOLUTION|>--- conflicted
+++ resolved
@@ -61,7 +61,6 @@
     url: Option<ProviderUrl>,
     env: &F,
 ) -> Option<Provider> {
-<<<<<<< HEAD
     // Check if a specific provider is requested via FORGE_PROVIDER
     if let Some(requested_provider) = env.get_env_var("FORGE_PROVIDER") {
         let provider_name = requested_provider.to_uppercase();
@@ -108,10 +107,7 @@
     }
 
     // Fall back to the original behavior when no specific provider is requested
-    let keys: [ProviderSearch; 13] = [
-=======
-    let keys: [ProviderSearch; 7] = [
->>>>>>> 9ff6fe53
+    let keys: [ProviderSearch; 12] = [
         // ("FORGE_KEY", Box::new(Provider::forge)),
         ("OPENROUTER_API_KEY", Box::new(Provider::open_router)),
         ("REQUESTY_API_KEY", Box::new(Provider::requesty)),
