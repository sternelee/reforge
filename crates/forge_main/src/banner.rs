use std::io;

use colored::Colorize;
use forge_tracker::VERSION;

const BANNER: &str = include_str!("banner");

pub fn display() -> io::Result<()> {
    let mut banner = BANNER.to_string();

    // Define the labels as tuples of (key, value)

    let labels = [
        ("Version:", VERSION),
        ("New conversation:", "/new"),
<<<<<<< HEAD
        ("Get started:", "/info, /usage, /help"),
        ("Switch provider:", "/provider"),
=======
        ("Get started:", "/info, /usage, /help, /conversations"),
>>>>>>> aaa74d51
        ("Switch model:", "/model"),
        ("Switch agent:", "/forge or /muse or /agent"),
        ("Update:", "/update"),
        ("Quit:", "/exit or <CTRL+D>"),
    ];

    // Calculate the width of the longest label key for alignment
    let max_width = labels.iter().map(|(key, _)| key.len()).max().unwrap_or(0);

    // Add all lines with right-aligned label keys and their values
    for (key, value) in &labels {
        banner.push_str(
            format!(
                "\n{}{}",
                format!("{key:>max_width$} ").dimmed(),
                value.cyan()
            )
            .as_str(),
        );
    }

    println!("{banner}\n");
    Ok(())
}<|MERGE_RESOLUTION|>--- conflicted
+++ resolved
@@ -13,12 +13,9 @@
     let labels = [
         ("Version:", VERSION),
         ("New conversation:", "/new"),
-<<<<<<< HEAD
         ("Get started:", "/info, /usage, /help"),
         ("Switch provider:", "/provider"),
-=======
         ("Get started:", "/info, /usage, /help, /conversations"),
->>>>>>> aaa74d51
         ("Switch model:", "/model"),
         ("Switch agent:", "/forge or /muse or /agent"),
         ("Update:", "/update"),
