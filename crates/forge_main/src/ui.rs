use std::collections::BTreeMap;
use std::fmt::Display;
use std::sync::Arc;

use anyhow::{Context, Result};
use colored::Colorize;
use convert_case::{Case, Casing};
use forge_api::{
    API, AgentId, AppConfig, ChatRequest, ChatResponse, Conversation, ConversationId,
    EVENT_USER_TASK_INIT, EVENT_USER_TASK_UPDATE, Event, InterruptionReason, Model, ModelId,
    ToolName, Workflow,
};
use forge_display::MarkdownFormat;
use forge_domain::{ChatResponseContent, McpConfig, McpServerConfig, Provider, Scope, TitleFormat};
use forge_fs::ForgeFS;
use forge_spinner::SpinnerManager;
use forge_tracker::ToolCallPayload;
use merge::Merge;
use serde::Deserialize;
use serde_json::Value;
use tokio_stream::StreamExt;

use crate::cli::{Cli, McpCommand, TopLevelCommand, Transport};
use crate::conversation_selector::ConversationSelector;
use crate::info::{Info, get_usage};
use crate::input::Console;
use crate::model::{Command, ForgeCommandManager};
use crate::select::ForgeSelect;
use crate::state::UIState;
use crate::title_display::TitleDisplayExt;
use crate::update::on_update;
use crate::{TRACKER, banner, tracker};

// Configuration constants
const MAX_CONVERSATIONS_TO_SHOW: usize = 20;

#[derive(Debug, Clone, Deserialize, PartialEq, Eq, Default)]
pub struct PartialEvent {
    pub name: String,
    pub value: Value,
}

impl PartialEvent {
    pub fn new<V: Into<Value>>(name: impl ToString, value: V) -> Self {
        Self { name: name.to_string(), value: value.into() }
    }
}

impl From<PartialEvent> for Event {
    fn from(value: PartialEvent) -> Self {
        Event::new(value.name, Some(value.value))
    }
}

pub struct UI<A, F: Fn() -> A> {
    markdown: MarkdownFormat,
    state: UIState,
    api: Arc<F::Output>,
    new_api: Arc<F>,
    console: Console,
    command: Arc<ForgeCommandManager>,
    cli: Cli,
    spinner: SpinnerManager,
    #[allow(dead_code)] // The guard is kept alive by being held in the struct
    _guard: forge_tracker::Guard,
}

impl<A: API + 'static, F: Fn() -> A> UI<A, F> {
    /// Writes a line to the console output
    /// Takes anything that implements ToString trait
    fn writeln<T: ToString>(&mut self, content: T) -> anyhow::Result<()> {
        self.spinner.write_ln(content)
    }

    /// Writes a TitleFormat to the console output with proper formatting
    fn writeln_title(&mut self, title: TitleFormat) -> anyhow::Result<()> {
        self.spinner.write_ln(title.display())
    }

    /// Retrieve available models
    async fn get_models(&mut self) -> Result<Vec<Model>> {
        self.spinner.start(Some("Loading"))?;
        let models = self.api.models().await?;
        self.spinner.stop(None)?;
        Ok(models)
    }

    /// Displays banner only if user is in interactive mode.
    fn display_banner(&self) -> Result<()> {
        if self.cli.is_interactive() {
            banner::display()?;
        }
        Ok(())
    }

    // Handle creating a new conversation
    async fn on_new(&mut self) -> Result<()> {
        self.api = Arc::new((self.new_api)());
        self.init_state(false).await?;

        // Reset previously set CLI parameters by the user
        self.cli.conversation = None;
        self.cli.resume = None;

        self.display_banner()?;
        self.trace_user();
        self.hydrate_caches();
        Ok(())
    }

    // Set the current mode and update conversation variable
    async fn on_agent_change(&mut self, agent_id: AgentId) -> Result<()> {
        // Convert string to AgentId for validation
        let agent = self
            .api
            .get_agents()
            .await?
            .iter()
            .find(|agent| agent.id == agent_id)
            .cloned()
            .ok_or(anyhow::anyhow!("Undefined agent: {agent_id}"))?;

        let conversation_id = self.init_conversation().await?;
        if let Some(conversation) = self.api.conversation(&conversation_id).await? {
            self.api.set_operating_agent(agent_id).await?;
            self.api.upsert_conversation(conversation).await?;
        }

        // Reset is_first to true when switching agents
        self.state.is_first = true;
        self.state.operating_agent = agent.id.clone();

        // Update the app config with the new operating agent.
        self.api.set_operating_agent(agent.id.clone()).await?;
        let name = agent.id.as_str().to_case(Case::UpperSnake).bold();

        let title = format!(
            "∙ {}",
            agent.title.as_deref().unwrap_or("<Missing agent.title>")
        )
        .dimmed();
        self.writeln_title(TitleFormat::action(format!("{name} {title}")))?;

        Ok(())
    }

    fn create_task_event<V: Into<Value>>(
        &self,
        content: Option<V>,
        event_name: &str,
    ) -> anyhow::Result<Event> {
        let operating_agent = &self.state.operating_agent;
        Ok(Event::new(
            format!("{operating_agent}/{event_name}"),
            content,
        ))
    }

    pub fn init(cli: Cli, f: F) -> Result<Self> {
        // Parse CLI arguments first to get flags
        let api = Arc::new(f());
        let env = api.environment();
        let command = Arc::new(ForgeCommandManager::default());
        Ok(Self {
            state: Default::default(),
            api,
            new_api: Arc::new(f),
            console: Console::new(env.clone(), command.clone()),
            cli,
            command,
            spinner: SpinnerManager::new(),
            markdown: MarkdownFormat::new(),
            _guard: forge_tracker::init_tracing(env.log_path(), TRACKER.clone())?,
        })
    }

    async fn prompt(&self) -> Result<Command> {
        // Prompt the user for input
        self.console.prompt(self.state.clone().into()).await
    }

    pub async fn run(&mut self) {
        match self.run_inner().await {
            Ok(_) => {}
            Err(error) => {
                tracing::error!(error = ?error);
                let _ = self.writeln_title(TitleFormat::error(format!("{error:?}")));
            }
        }
    }

    async fn run_inner(&mut self) -> Result<()> {
        if let Some(mcp) = self.cli.subcommands.clone() {
            return self.handle_subcommands(mcp).await;
        }

        // Handle --generate-conversation-id flag
        if self.cli.generate_conversation_id {
            return self.handle_generate_conversation_id().await;
        }

        // // Display the banner in dimmed colors since we're in interactive mode
        self.display_banner()?;
        self.init_state(true).await?;
        self.trace_user();
        self.hydrate_caches();

        // Check for dispatch flag first
        if let Some(dispatch_json) = self.cli.event.clone() {
            return self.handle_dispatch(dispatch_json).await;
        }

        // Handle direct prompt if provided
        let prompt = self.cli.prompt.clone();
        if let Some(prompt) = prompt {
            self.spinner.start(None)?;
            self.on_message(Some(prompt)).await?;
            return Ok(());
        }

        // Get initial input from file or prompt
        let mut command = match &self.cli.command {
            Some(path) => self.console.upload(path).await,
            None => self.prompt().await,
        };

        loop {
            match command {
                Ok(command) => {
                    tokio::select! {
                        _ = tokio::signal::ctrl_c() => {
                            tracing::info!("User interrupted operation with Ctrl+C");
                        }
                        result = self.on_command(command) => {
                            match result {
                                Ok(exit) => if exit {return Ok(())},
                                Err(error) => {
                                    if let Some(conversation_id) = self.state.conversation_id.as_ref()
                                        && let Some(conversation) = self.api.conversation(conversation_id).await.ok().flatten() {
                                            TRACKER.set_conversation(conversation).await;
                                        }
                                    tracker::error(&error);
                                    tracing::error!(error = ?error);
                                    self.spinner.stop(None)?;
                                    self.writeln_title(TitleFormat::error(format!("{error:?}")))?;
                                },
                            }
                        }
                    }

                    self.spinner.stop(None)?;
                }
                Err(error) => {
                    tracker::error(&error);
                    tracing::error!(error = ?error);
                    self.spinner.stop(None)?;
                    self.writeln_title(TitleFormat::error(format!("{error:?}")))?;
                }
            }
            // Centralized prompt call at the end of the loop
            command = self.prompt().await;
        }
    }

    // Improve startup time by hydrating caches
    fn hydrate_caches(&self) {
        let api = self.api.clone();
        tokio::spawn(async move { api.models().await });
        let api = self.api.clone();
        tokio::spawn(async move { api.tools().await });
        let api = self.api.clone();
        tokio::spawn(async move { api.get_agents().await });
    }

    async fn handle_generate_conversation_id(&mut self) -> Result<()> {
        let conversation_id = forge_domain::ConversationId::generate();
        println!("{}", conversation_id.into_string());
        Ok(())
    }

    async fn handle_subcommands(&mut self, subcommand: TopLevelCommand) -> anyhow::Result<()> {
        match subcommand {
            TopLevelCommand::Mcp(mcp_command) => match mcp_command.command {
                McpCommand::Add(add) => {
                    let name = add.name;
                    let scope: Scope = add.scope.into();
                    // Create the appropriate server type based on transport
                    let server = match add.transport {
                        Transport::Stdio => McpServerConfig::new_stdio(
                            add.command_or_url.clone(),
                            add.args.clone(),
                            Some(parse_env(add.env.clone())),
                        ),
                        Transport::Sse => McpServerConfig::new_sse(add.command_or_url.clone()),
                    };
                    // Command/URL already set in the constructor

                    self.update_mcp_config(&scope, |config| {
                        config.mcp_servers.insert(name.to_string(), server);
                    })
                    .await?;

                    self.writeln_title(TitleFormat::info(format!("Added MCP server '{name}'")))?;
                }
                McpCommand::List => {
                    let mcp_servers = self.api.read_mcp_config().await?;
                    if mcp_servers.is_empty() {
                        self.writeln_title(TitleFormat::error("No MCP servers found"))?;
                    }

                    let mut output = String::new();
                    for (name, server) in mcp_servers.mcp_servers {
                        output.push_str(&format!("{name}: {server}"));
                    }
                    self.writeln(output)?;
                }
                McpCommand::Remove(rm) => {
                    let name = rm.name.clone();
                    let scope: Scope = rm.scope.into();

                    self.update_mcp_config(&scope, |config| {
                        config.mcp_servers.remove(name.as_str());
                    })
                    .await?;

                    self.writeln_title(TitleFormat::info(format!("Removed server: {name}")))?;
                }
                McpCommand::Get(val) => {
                    let name = val.name.clone();
                    let config = self.api.read_mcp_config().await?;
                    let server = config
                        .mcp_servers
                        .get(name.as_str())
                        .ok_or(anyhow::anyhow!("Server not found"))?;

                    let mut output = String::new();
                    output.push_str(&format!("{name}: {server}"));
                    self.writeln_title(TitleFormat::info(output))?;
                }
                McpCommand::AddJson(add_json) => {
                    let server = serde_json::from_str::<McpServerConfig>(add_json.json.as_str())
                        .context("Failed to parse JSON")?;
                    let scope: Scope = add_json.scope.into();
                    let name = add_json.name.clone();
                    self.update_mcp_config(&scope, |config| {
                        config.mcp_servers.insert(name.clone(), server);
                    })
                    .await?;

                    self.writeln_title(TitleFormat::info(format!(
                        "Added server: {}",
                        add_json.name
                    )))?;
                }
            },
            TopLevelCommand::Info => {
                // Make sure to init model
                self.on_new().await?;

                self.on_info().await?;
                return Ok(());
            }
            TopLevelCommand::Term(terminal_args) => {
                self.on_terminal(terminal_args).await?;
                return Ok(());
            }
        }
        Ok(())
    }

    async fn on_info(&mut self) -> anyhow::Result<()> {
        self.spinner.start(Some("Loading Info"))?;
        let mut info = Info::from(&self.api.environment()).extend(Info::from(&self.state));

        // Execute async operations in parallel
        let conversation_future = async {
            if let Some(conversation_id) = &self.state.conversation_id {
                self.api.conversation(conversation_id).await.ok().flatten()
            } else {
                None
            }
        };

        let config_future = self.api.app_config();
        let usage_future = self.api.user_usage();

        let (conversation_result, config_result, usage_result) =
            tokio::join!(conversation_future, config_future, usage_future);

        // Add conversation information if available
        if let Some(conversation) = conversation_result {
            info = info.extend(Info::from(&conversation));
        }

        // Add user information if available
        if let Some(config) = config_result
            && let Some(login_info) = &config.key_info
        {
            info = info.extend(Info::from(login_info));
        }

        // Add usage information
        if let Ok(Some(user_usage)) = usage_result {
            info = info.extend(Info::from(&user_usage));
        }

        self.writeln(info)?;
        self.spinner.stop(None)?;

        Ok(())
    }

    async fn on_terminal(&mut self, terminal_args: crate::cli::TerminalArgs) -> anyhow::Result<()> {
        match terminal_args.generate_prompt {
            crate::cli::ShellType::Zsh => {
                println!("{}", include_str!("../../../shell-plugin/forge.plugin.zsh"))
            }
        }
        Ok(())
    }

    async fn agent_tools(&self) -> anyhow::Result<Vec<ToolName>> {
        let agent_id = &self.state.operating_agent;
        let agents = self.api.get_agents().await?;
        let agent = agents.into_iter().find(|agent| &agent.id == agent_id);
        Ok(agent
            .and_then(|agent| agent.tools.clone())
            .into_iter()
            .flatten()
            .collect::<Vec<_>>())
    }

    async fn list_conversations(&mut self) -> anyhow::Result<()> {
        self.spinner.start(Some("Loading Conversations"))?;
        let conversations = self
            .api
            .list_conversations(Some(MAX_CONVERSATIONS_TO_SHOW))
            .await?;
        self.spinner.stop(None)?;

        if conversations.is_empty() {
            self.writeln_title(TitleFormat::error(
                "No conversations found in this workspace.",
            ))?;
            return Ok(());
        }

        if let Some(conversation) = ConversationSelector::select_conversation(&conversations)? {
            self.state.conversation_id = Some(conversation.id);
            self.state.usage = conversation
                .context
                .and_then(|ctx| ctx.usage)
                .unwrap_or(self.state.usage.clone());
        }
        Ok(())
    }

    async fn on_command(&mut self, command: Command) -> anyhow::Result<bool> {
        match command {
            Command::Conversations => {
                self.list_conversations().await?;
            }
            Command::Compact => {
                self.spinner.start(Some("Compacting"))?;
                self.on_compaction().await?;
            }
            Command::Dump(format) => {
                self.spinner.start(Some("Dumping"))?;
                self.on_dump(format).await?;
            }
            Command::New => {
                self.on_new().await?;
            }
            Command::Info => {
                self.on_info().await?;
            }
            Command::Usage => {
                self.on_usage().await?;
            }
            Command::Message(ref content) => {
                self.spinner.start(None)?;
                self.on_message(Some(content.clone())).await?;
            }
            Command::Forge => {
                self.on_agent_change(AgentId::FORGE).await?;
            }
            Command::Muse => {
                self.on_agent_change(AgentId::MUSE).await?;
            }
            Command::Sage => {
                self.on_agent_change(AgentId::SAGE).await?;
            }
            Command::Help => {
                let info = Info::from(self.command.as_ref());
                self.writeln(info)?;
            }
            Command::Tools => {
                self.spinner.start(Some("Loading"))?;
                use crate::tools_display::format_tools;
                let all_tools = self.api.tools().await?;
                let agent_tools = self.agent_tools().await?;
                let info = format_tools(&agent_tools, &all_tools);
                self.writeln(info)?;
            }
            Command::Update => {
                on_update(self.api.clone(), None).await;
            }
            Command::Exit => {
                return Ok(true);
            }

            Command::Custom(event) => {
                self.spinner.start(None)?;
                self.on_custom_event(event.into()).await?;
            }
            Command::Model => {
                self.on_model_selection().await?;
            }
            Command::Shell(ref command) => {
                self.api.execute_shell_command_raw(command).await?;
            }
            Command::Agent => {
                #[derive(Clone)]
                struct Agent {
                    id: AgentId,
                    label: String,
                }

                impl Display for Agent {
                    fn fmt(&self, f: &mut std::fmt::Formatter<'_>) -> std::fmt::Result {
                        write!(f, "{}", self.label)
                    }
                }

                let agents = self.api.get_agents().await?;
                let n = agents
                    .iter()
                    .map(|a| a.id.as_str().len())
                    .max()
                    .unwrap_or_default();
                let display_agents = agents
                    .into_iter()
                    .map(|agent| {
                        let title = &agent.title.unwrap_or("<Missing agent.title>".to_string());
                        {
                            let label = format!(
                                "{:<n$} {}",
                                agent.id.as_str().to_case(Case::UpperSnake).bold(),
                                title.lines().collect::<Vec<_>>().join(" ").dimmed()
                            );
                            Agent { label, id: agent.id.clone() }
                        }
                    })
                    .collect::<Vec<_>>();

                if let Some(selected_agent) = ForgeSelect::select(
                    "select the agent from following list",
                    display_agents.clone(),
                )
                .prompt()?
                {
                    self.on_agent_change(selected_agent.id).await?;
                }
            }
            Command::Login => {
                self.spinner.start(Some("Logging in"))?;
                self.api.logout().await?;
                self.login().await?;
                self.spinner.stop(None)?;
                let config: AppConfig = self.api.app_config().await.unwrap_or_default();
                tracker::login(
                    config
                        .key_info
                        .and_then(|v| v.auth_provider_id)
                        .unwrap_or_default(),
                );
                let provider = self.api.provider().await?;
                self.state.provider = Some(provider);
            }
            Command::Logout => {
                self.spinner.start(Some("Logging out"))?;
                self.api.logout().await?;
                self.spinner.stop(None)?;
                self.writeln_title(TitleFormat::info("Logged out"))?;
                // Exit the UI after logout
                return Ok(true);
            }
            Command::Retry => {
                self.spinner.start(None)?;
                self.on_message(None).await?;
            }
<<<<<<< HEAD
            Command::Provider => {
                self.on_provider_selection().await?;
=======
            Command::AgentSwitch(agent_id) => {
                // Validate that the agent exists by checking against loaded agents
                let agents = self.api.get_agents().await?;
                let agent_exists = agents.iter().any(|agent| agent.id.as_str() == agent_id);

                if agent_exists {
                    self.on_agent_change(AgentId::new(agent_id)).await?;
                } else {
                    return Err(anyhow::anyhow!(
                        "Agent '{}' not found or unavailable",
                        agent_id
                    ));
                }
>>>>>>> aaa74d51
            }
        }

        Ok(false)
    }
    async fn on_compaction(&mut self) -> Result<(), anyhow::Error> {
        let conversation_id = self.init_conversation().await?;
        let compaction_result = self.api.compact_conversation(&conversation_id).await?;
        let token_reduction = compaction_result.token_reduction_percentage();
        let message_reduction = compaction_result.message_reduction_percentage();
        let content = TitleFormat::action(format!(
            "Context size reduced by {token_reduction:.1}% (tokens), {message_reduction:.1}% (messages)"
        ));
        self.writeln_title(content)?;
        Ok(())
    }

    /// Select a model from the available models
    /// Returns Some(ModelId) if a model was selected, or None if selection was
    /// canceled
    async fn select_model(&mut self) -> Result<Option<ModelId>> {
        // Show current provider info
        if let Some(provider) = &self.state.provider {
            let provider_name = if provider.is_open_ai() {
                "OpenAI"
            } else if provider.is_anthropic() {
                "Anthropic"
            } else if provider.is_forge() {
                "Forge"
            } else if provider.is_open_router() {
                "OpenRouter"
            } else if provider.is_requesty() {
                "Requesty"
            } else if provider.is_cerebras() {
                "Cerebras"
            } else if provider.is_xai() {
                "xAI"
            } else if provider.is_zai() {
                "z.ai"
            } else if provider.is_vercel() {
                "Vercel"
            } else if provider.is_deepseek() {
                "DeepSeek"
            } else if provider.is_qwen() {
                "Qwen"
            } else if provider.is_chatglm() {
                "ChatGLM"
            } else if provider.is_moonshot() {
                "Moonshot"
            } else if provider.is_iflow() {
                "iFlow"
            } else {
                "Unknown"
            };

            self.writeln_title(TitleFormat::info(format!(
                "Loading models from {} provider...",
                provider_name
            )))?;
        }

        // Fetch available models
        let mut models = self
            .get_models()
            .await?
            .into_iter()
            .map(CliModel)
            .collect::<Vec<_>>();

        if models.is_empty() {
            self.writeln_title(TitleFormat::info(
                "No models available from the provider. You can still enter a model name manually.",
            ))?;

            // If no models are available, directly prompt for text input
            return match ForgeSelect::text_input("Enter model name manually:")? {
                Some(model_name) if !model_name.trim().is_empty() => {
                    Ok(Some(ModelId::new(model_name.trim())))
                }
                _ => Ok(None),
            };
        }

        // Add manual input option to the list
        let manual_input_option = CliModel(Model {
            id: ModelId::new("__manual_input__"),
            name: Some("💬 Enter model name manually...".to_string()),
            description: Some("Type a custom model name".to_string()),
            context_length: None,
            tools_supported: None,
            supports_parallel_tool_calls: None,
            supports_reasoning: None,
        });

        models.insert(0, manual_input_option);

        // Sort the models by their names in ascending order (except manual input at top)
        let manual_option = models.remove(0);
        models.sort_by(|a, b| a.0.name.cmp(&b.0.name));
        models.insert(0, manual_option);

        // Find the index of the current model
        let starting_cursor = self
            .state
            .model
            .as_ref()
            .and_then(|current| models.iter().position(|m| &m.0.id == current))
            .unwrap_or(0);

        // Use the centralized select module
        match ForgeSelect::select("Select a model:", models)
            .with_starting_cursor(starting_cursor)
            .with_help_message("Type a name or use arrow keys to navigate and Enter to select")
            .prompt()?
        {
            Some(model) => {
                if model.0.id.as_str() == "__manual_input__" {
                    // Handle manual input
                    match ForgeSelect::text_input("Enter model name:")? {
                        Some(model_name) if !model_name.trim().is_empty() => {
                            Ok(Some(ModelId::new(model_name.trim())))
                        }
                        _ => Ok(None),
                    }
                } else {
                    Ok(Some(model.0.id))
                }
            }
            None => Ok(None),
        }
    }

    /// Get list of available providers with their configuration details
    fn get_available_providers(&self) -> Vec<CliProvider> {
        vec![
            CliProvider::new(
                "Forge".to_string(),
                "Antinomy Forge provider".to_string(),
                "FORGE_API_KEY".to_string(),
            ),
            CliProvider::new(
                "OpenAI".to_string(),
                "OpenAI provider".to_string(),
                "OPENAI_API_KEY".to_string(),
            ),
            CliProvider::new(
                "Anthropic".to_string(),
                "Anthropic Claude provider".to_string(),
                "ANTHROPIC_API_KEY".to_string(),
            ),
            CliProvider::new(
                "Cerebras".to_string(),
                "Cerebras provider".to_string(),
                "CEREBRAS_API_KEY".to_string(),
            ),
            CliProvider::new(
                "OpenRouter".to_string(),
                "OpenRouter proxy service".to_string(),
                "OPENROUTER_API_KEY".to_string(),
            ),
            CliProvider::new(
                "Requesty".to_string(),
                "Requesty AI router".to_string(),
                "REQUESTY_API_KEY".to_string(),
            ),
            CliProvider::new(
                "xAI".to_string(),
                "xAI Grok provider".to_string(),
                "XAI_API_KEY".to_string(),
            ),
            CliProvider::new(
                "z.ai".to_string(),
                "z.ai provider".to_string(),
                "ZAI_API_KEY".to_string(),
            ),
            CliProvider::new(
                "Vercel".to_string(),
                "Vercel AI SDK".to_string(),
                "VERCEL_API_KEY".to_string(),
            ),
            CliProvider::new(
                "DeepSeek".to_string(),
                "DeepSeek provider".to_string(),
                "DEEPSEEK_API_KEY".to_string(),
            ),
            CliProvider::new(
                "Qwen".to_string(),
                "Alibaba Qwen (DashScope)".to_string(),
                "DASHSCOPE_API_KEY".to_string(),
            ),
            CliProvider::new(
                "ChatGLM".to_string(),
                "Zhipu ChatGLM provider".to_string(),
                "CHATGLM_API_KEY".to_string(),
            ),
            CliProvider::new(
                "Moonshot".to_string(),
                "Moonshot AI provider".to_string(),
                "MOONSHOT_API_KEY".to_string(),
            ),
            CliProvider::new(
                "iFlow".to_string(),
                "iFlow AI provider".to_string(),
                "IFLOW_API_KEY".to_string(),
            ),
        ]
    }

    /// Select a provider from the available providers
    /// Returns Some(CliProvider) if a provider was selected, or None if selection was canceled
    async fn select_provider(&mut self) -> Result<Option<CliProvider>> {
        let providers = self.get_available_providers();

        // Find the index of the current provider if possible
        let starting_cursor = if let Some(current_provider) = &self.state.provider {
            if current_provider.is_open_ai() {
                providers.iter().position(|p| p.name == "OpenAI")
            } else if current_provider.is_anthropic() {
                providers.iter().position(|p| p.name == "Anthropic")
            } else if current_provider.is_forge() {
                providers.iter().position(|p| p.name == "Forge")
            } else if current_provider.is_open_router() {
                providers.iter().position(|p| p.name == "OpenRouter")
            } else if current_provider.is_requesty() {
                providers.iter().position(|p| p.name == "Requesty")
            } else if current_provider.is_xai() {
                providers.iter().position(|p| p.name == "xAI")
            } else if current_provider.is_zai() {
                providers.iter().position(|p| p.name == "z.ai")
            } else if current_provider.is_vercel() {
                providers.iter().position(|p| p.name == "Vercel")
            } else if current_provider.is_deepseek() {
                providers.iter().position(|p| p.name == "DeepSeek")
            } else if current_provider.is_qwen() {
                providers.iter().position(|p| p.name == "Qwen")
            } else if current_provider.is_chatglm() {
                providers.iter().position(|p| p.name == "ChatGLM")
            } else if current_provider.is_moonshot() {
                providers.iter().position(|p| p.name == "Moonshot")
            } else if current_provider.is_iflow() {
                providers.iter().position(|p| p.name == "iFlow")
            } else {
                None
            }
        } else {
            None
        }
        .unwrap_or(0);

        // Use the centralized select module
        match ForgeSelect::select("Select a provider:", providers)
            .with_starting_cursor(starting_cursor)
            .with_help_message("Type a name or use arrow keys to navigate and Enter to select")
            .prompt()?
        {
            Some(provider) => Ok(Some(provider)),
            None => Ok(None),
        }
    }

    // Helper method to handle model selection and update the conversation
    async fn on_model_selection(&mut self) -> Result<()> {
        // Select a model
        let model_option = self.select_model().await?;

        // If no model was selected (user canceled), return early
        let model = match model_option {
            Some(model) => model,
            None => return Ok(()),
        };

        self.api
            .update_workflow(self.cli.workflow.as_deref(), |workflow| {
                workflow.model = Some(model.clone());
            })
            .await?;

        // Update the UI state with the new model
        self.update_model(Some(model.clone()));

        self.writeln_title(TitleFormat::action(format!("Switched to model: {model}")))?;

        Ok(())
    }

    // Helper method to handle provider selection and configuration
    async fn on_provider_selection(&mut self) -> Result<()> {
        // Select a provider
        let provider_option = self.select_provider().await?;

        // If no provider was selected (user canceled), return early
        let selected_provider = match provider_option {
            Some(provider) => provider,
            None => return Ok(()),
        };

        // Display information about the selected provider
        self.writeln_title(TitleFormat::action(format!(
            "Selected provider: {}",
            selected_provider.name
        )))?;

        // Check if the environment variable is already set
        if std::env::var(&selected_provider.env_var).is_ok() {
            self.writeln_title(TitleFormat::info(format!(
                "✓ {} is already set in your environment",
                selected_provider.env_var
            )))?;

            // Set FORGE_PROVIDER to override provider selection
            unsafe {
                std::env::set_var("FORGE_PROVIDER", &selected_provider.name.to_uppercase());
            }

            // Reinitialize API with the new provider
            self.api = Arc::new((self.new_api)());

            // Clear conversation state to force reinitialization with new provider
            self.state.conversation_id = None;
            self.state.model = None;

            // Try to get the new provider to verify it worked
            match self.api.provider().await {
                Ok(provider) => {
                    self.state.provider = Some(provider.clone());
                    self.writeln_title(TitleFormat::action("Provider switched successfully!"))?;
                    self.writeln_title(TitleFormat::info(
                        "You can now use /model to select models from this provider.",
                    ))?;
                }
                Err(e) => {
                    // Remove the FORGE_PROVIDER if it failed
                    unsafe {
                        std::env::remove_var("FORGE_PROVIDER");
                    }
                    self.writeln_title(TitleFormat::error(format!(
                        "Warning: Could not initialize provider: {}",
                        e
                    )))?;
                }
            }
        } else {
            self.writeln_title(TitleFormat::info(format!(
                "⚠ {} is not set in your environment",
                selected_provider.env_var
            )))?;

            self.writeln_title(TitleFormat::info(format!(
                "To use this provider, set the environment variable: {}",
                selected_provider.env_var.yellow()
            )))?;

            self.writeln_title(TitleFormat::info(
                "Set your API key and restart Forge to use this provider.",
            ))?;
        }

        Ok(())
    }

    // Handle dispatching events from the CLI
    async fn handle_dispatch(&mut self, json: String) -> Result<()> {
        // Initialize the conversation
        let conversation_id = self.init_conversation().await?;

        // Parse the JSON to determine the event name and value
        let event: PartialEvent = serde_json::from_str(&json)?;

        // Create the chat request with the event
        let chat = ChatRequest::new(event.into(), conversation_id);

        self.on_chat(chat).await
    }

    async fn init_conversation(&mut self) -> Result<ConversationId> {
        match self.state.conversation_id {
            Some(ref id) => Ok(*id),
            None => {
                let mut new_conversation = false;
                self.spinner.start(Some("Initializing"))?;

                // Select a model if workflow doesn't have one
                let workflow = self.init_state(false).await?;

                // Update state
                self.update_model(workflow.model.clone());

                // We need to try and get the conversation ID first before fetching the model
                let conversation = if let Some(ref path) = self.cli.conversation {
                    let conversation: Conversation =
                        serde_json::from_str(ForgeFS::read_utf8(path.as_os_str()).await?.as_str())
                            .context("Failed to parse Conversation")?;
                    conversation
                } else if let Some(conversation_id) = self.cli.resume {
                    // Use the explicitly provided conversation ID
                    // Check if conversation with this ID already exists
                    if let Some(conversation) = self.api.conversation(&conversation_id).await? {
                        conversation
                    } else {
                        // Conversation doesn't exist, create a new one with this ID
                        new_conversation = true;
                        Conversation::new(conversation_id)
                    }
                } else {
                    new_conversation = true;
                    Conversation::generate()
                };

                self.api.upsert_conversation(conversation.clone()).await?;
                self.state.conversation_id = Some(conversation.id);
                self.state.usage = conversation
                    .context
                    .and_then(|ctx| ctx.usage)
                    .unwrap_or(self.state.usage.clone());

                if new_conversation {
                    self.writeln_title(
                        TitleFormat::info("Initialized conversation")
                            .sub_title(conversation.id.into_string()),
                    )?;
                } else {
                    self.writeln_title(
                        TitleFormat::info("Resumed conversation")
                            .sub_title(conversation.id.into_string()),
                    )?;
                }
                Ok(conversation.id)
            }
        }
    }

    /// Initialize the state of the UI
    async fn init_state(&mut self, first: bool) -> Result<Workflow> {
        let provider = self.init_provider().await?;
        let mut workflow = self.api.read_workflow(self.cli.workflow.as_deref()).await?;
        if workflow.model.is_none() {
            workflow.model = Some(
                self.select_model()
                    .await?
                    .ok_or(anyhow::anyhow!("Model selection is required to continue"))?,
            );
        }
        let mut base_workflow = Workflow::default();
        base_workflow.merge(workflow.clone());
        if first {
            // only call on_update if this is the first initialization
            on_update(self.api.clone(), base_workflow.updates.as_ref()).await;
        }
        self.api
            .write_workflow(self.cli.workflow.as_deref(), &workflow)
            .await?;

        self.command.register_all(&base_workflow);

        // Register agent commands
        match self.api.get_agents().await {
            Ok(agents) => {
                let result = self.command.register_agent_commands(agents);

                // Show warning for any skipped agents due to conflicts
                for skipped_command in result.skipped_conflicts {
                    self.writeln_title(TitleFormat::error(format!(
                        "Skipped agent command '{}' due to name conflict with built-in command",
                        skipped_command
                    )))?;
                }
            }
            Err(e) => {
                self.writeln_title(TitleFormat::error(format!(
                    "Failed to load agents for command registration: {}",
                    e
                )))?;
            }
        }

        let agent = self.api.get_operating_agent().await.unwrap_or_default();
        self.state = UIState::new(self.api.environment(), base_workflow, agent).provider(provider);

        Ok(workflow)
    }
    async fn init_provider(&mut self) -> Result<Provider> {
        self.api.provider().await
        // match self.api.provider().await {
        //     // Use the forge key if available in the config.
        //     Ok(provider) => Ok(provider),
        //     Err(_) => {
        //         // If no key is available, start the login flow.
        //         // self.login().await?;
        //         let config: AppConfig = self.api.app_config().await?;
        //         tracker::login(
        //             config
        //                 .key_info
        //                 .and_then(|v| v.auth_provider_id)
        //                 .unwrap_or_default(),
        //         );
        //         self.api.provider().await
        //     }
        // }
    }
    async fn login(&mut self) -> Result<()> {
        let auth = self.api.init_login().await?;
        open::that(auth.auth_url.as_str()).ok();
        self.writeln_title(TitleFormat::info(
            format!("Login here: {}", auth.auth_url).as_str(),
        ))?;
        self.spinner.start(Some("Waiting for login to complete"))?;

        self.api.login(&auth).await?;

        self.spinner.stop(None)?;

        self.writeln_title(TitleFormat::info("Login completed".to_string().as_str()))?;

        Ok(())
    }

    async fn on_message(&mut self, content: Option<String>) -> Result<()> {
        let conversation_id = self.init_conversation().await?;

        // Create a ChatRequest with the appropriate event type
        let event = if self.state.is_first {
            self.state.is_first = false;
            self.create_task_event(content, EVENT_USER_TASK_INIT)?
        } else {
            self.create_task_event(content, EVENT_USER_TASK_UPDATE)?
        };

        // Create the chat request with the event
        let chat = ChatRequest::new(event, conversation_id);

        self.on_chat(chat).await
    }

    async fn on_chat(&mut self, chat: ChatRequest) -> Result<()> {
        let mut stream = self.api.chat(chat).await?;

        while let Some(message) = stream.next().await {
            match message {
                Ok(message) => self.handle_chat_response(message).await?,
                Err(err) => {
                    self.spinner.stop(None)?;
                    return Err(err);
                }
            }
        }

        self.spinner.stop(None)?;

        Ok(())
    }

    /// Modified version of handle_dump that supports HTML format
    async fn on_dump(&mut self, format: Option<String>) -> Result<()> {
        if let Some(conversation_id) = self.state.conversation_id {
            let conversation = self.api.conversation(&conversation_id).await?;
            if let Some(conversation) = conversation {
                let timestamp = chrono::Local::now().format("%Y-%m-%d_%H-%M-%S");
                if let Some(format) = format {
                    if format == "html" {
                        // Export as HTML
                        let html_content = conversation.to_html();
                        let path = format!("{timestamp}-dump.html");
                        tokio::fs::write(path.as_str(), html_content).await?;

                        self.writeln_title(
                            TitleFormat::action("Conversation HTML dump created".to_string())
                                .sub_title(path.to_string()),
                        )?;

                        if self.api.environment().auto_open_dump {
                            open::that(path.as_str()).ok();
                        }

                        return Ok(());
                    }
                } else {
                    // Default: Export as JSON
                    let path = format!("{timestamp}-dump.json");
                    let content = serde_json::to_string_pretty(&conversation)?;
                    tokio::fs::write(path.as_str(), content).await?;

                    self.writeln_title(
                        TitleFormat::action("Conversation JSON dump created".to_string())
                            .sub_title(path.to_string()),
                    )?;

                    if self.api.environment().auto_open_dump {
                        open::that(path.as_str()).ok();
                    }
                };
            } else {
                return Err(anyhow::anyhow!("Could not create dump"))
                    .context(format!("Conversation: {conversation_id} was not found"));
            }
        } else {
            return Err(anyhow::anyhow!("No conversation initiated yet"))
                .context("Could not create dump");
        }
        Ok(())
    }

    async fn handle_chat_response(&mut self, message: ChatResponse) -> Result<()> {
        match message {
            ChatResponse::TaskMessage { content } => match content {
                ChatResponseContent::Title(title) => self.writeln(title.display())?,
                ChatResponseContent::PlainText(text) => self.writeln(text)?,
                ChatResponseContent::Markdown(text) => {
                    tracing::info!(message = %text, "Agent Response");
                    self.writeln(self.markdown.render(&text))?;
                }
            },
            ChatResponse::ToolCallStart(_) => {
                self.spinner.stop(None)?;
            }
            ChatResponse::ToolCallEnd(toolcall_result) => {
                // Only track toolcall name in case of success else track the error.
                let payload = if toolcall_result.is_error() {
                    let mut r = ToolCallPayload::new(toolcall_result.name.to_string());
                    if let Some(cause) = toolcall_result.output.as_str() {
                        r = r.with_cause(cause.to_string());
                    }
                    r
                } else {
                    ToolCallPayload::new(toolcall_result.name.to_string())
                };
                tracker::tool_call(payload);

                self.spinner.start(None)?;
                if !self.cli.verbose {
                    return Ok(());
                }
            }
            ChatResponse::Usage(usage) => {
                // Accumulate all metrics (tokens + cost) instead of overwriting
                self.state.usage = self.state.usage.clone().accumulate(&usage);
            }
            ChatResponse::RetryAttempt { cause, duration: _ } => {
                if !self.api.environment().retry_config.suppress_retry_errors {
                    self.spinner.start(Some("Retrying"))?;
                    self.writeln_title(TitleFormat::error(cause.as_str()))?;
                }
            }
            ChatResponse::Interrupt { reason } => {
                self.spinner.stop(None)?;

                let title = match reason {
                    InterruptionReason::MaxRequestPerTurnLimitReached { limit } => {
                        format!("Maximum request ({limit}) per turn achieved")
                    }
                    InterruptionReason::MaxToolFailurePerTurnLimitReached { limit, .. } => {
                        format!("Maximum tool failure limit ({limit}) reached for this turn")
                    }
                };

                self.writeln_title(TitleFormat::action(title))?;
                self.should_continue().await?;
            }
            ChatResponse::TaskReasoning { content } => {
                if !content.trim().is_empty() {
                    let rendered_content = self.markdown.render(&content);
                    self.writeln(rendered_content.dimmed())?;
                }
            }
            ChatResponse::TaskComplete => {
                if let Some(conversation_id) = self.state.conversation_id.as_ref() {
                    let conversation = self.api.conversation(conversation_id).await?;
                    self.on_completion(conversation.unwrap()).await?;
                }
            }
        }
        Ok(())
    }

    async fn should_continue(&mut self) -> anyhow::Result<()> {
        let should_continue = ForgeSelect::confirm("Do you want to continue anyway?")
            .with_default(true)
            .prompt()?;

        if should_continue.unwrap_or(false) {
            self.spinner.start(None)?;
            Box::pin(self.on_message(None)).await?;
        }

        Ok(())
    }

    async fn on_completion(&mut self, conversation: Conversation) -> anyhow::Result<()> {
        self.spinner.start(Some("Loading Summary"))?;

        let info = Info::default()
            .extend(Info::from(&conversation))
            .extend(get_usage(&self.state));

        // if let Ok(Some(usage)) = self.api.user_usage().await {
        //     info = info.extend(Info::from(&usage));
        // }

        self.writeln(info)?;

        self.spinner.stop(None)?;

        // Only prompt for new conversation if in interactive mode
        if self.cli.is_interactive() {
            let prompt_text = "Start a new conversation?";
            let should_start_new_chat = ForgeSelect::confirm(prompt_text)
                // Pressing ENTER should start new
                .with_default(true)
                .with_help_message("ESC = No, continue current conversation")
                .prompt()
                // Cancel or failure should continue with the session
                .unwrap_or(Some(false))
                .unwrap_or(false);

            // if conversation is over
            if should_start_new_chat {
                self.on_new().await?;
            }
        }

        Ok(())
    }

    fn update_model(&mut self, model: Option<ModelId>) {
        if let Some(ref model) = model {
            tracker::set_model(model.to_string());
        }
        self.state.model = model;
    }

    async fn on_custom_event(&mut self, event: Event) -> Result<()> {
        let conversation_id = self.init_conversation().await?;
        let chat = ChatRequest::new(event, conversation_id);
        self.on_chat(chat).await
    }

    async fn update_mcp_config(&self, scope: &Scope, f: impl FnOnce(&mut McpConfig)) -> Result<()> {
        let mut config = self.api.read_mcp_config().await?;
        f(&mut config);
        self.api.write_mcp_config(scope, &config).await?;

        Ok(())
    }

    async fn on_usage(&mut self) -> anyhow::Result<()> {
        self.spinner.start(Some("Loading Usage"))?;
        let mut info = get_usage(&self.state);
        if let Ok(Some(user_usage)) = self.api.user_usage().await {
            info = info.extend(Info::from(&user_usage));
        }

        self.writeln(info)?;
        self.spinner.stop(None)?;
        Ok(())
    }

    fn trace_user(&self) {
        let api = self.api.clone();
        // NOTE: Spawning required so that we don't block the user while querying user
        // info
        tokio::spawn(async move {
            if let Ok(Some(user_info)) = api.user_info().await {
                tracker::login(user_info.auth_provider_id.into_string());
            }
        });
    }
}

fn parse_env(env: Vec<String>) -> BTreeMap<String, String> {
    env.into_iter()
        .filter_map(|s| {
            let mut parts = s.splitn(2, '=');
            if let (Some(key), Some(value)) = (parts.next(), parts.next()) {
                Some((key.to_string(), value.to_string()))
            } else {
                None
            }
        })
        .collect()
}

struct CliModel(Model);

#[derive(Debug, Clone)]
struct CliProvider {
    name: String,
    description: String,
    env_var: String,
}

impl CliProvider {
    fn new(name: String, description: String, env_var: String) -> Self {
        Self { name, description, env_var }
    }
}

impl Display for CliProvider {
    fn fmt(&self, f: &mut std::fmt::Formatter<'_>) -> std::fmt::Result {
        write!(f, "{}", self.name.bold())?;

        if !self.description.is_empty() {
            write!(f, " - {}", self.description.dimmed())?;
        }

        write!(f, " ({})", self.env_var.yellow())?;
        Ok(())
    }
}

impl Display for CliModel {
    fn fmt(&self, f: &mut std::fmt::Formatter<'_>) -> std::fmt::Result {
        write!(f, "{}", self.0.id)?;

        let mut info_parts = Vec::new();

        // Add context length if available
        if let Some(limit) = self.0.context_length {
            if limit >= 1_000_000 {
                info_parts.push(format!("{}M", limit / 1_000_000));
            } else if limit >= 1000 {
                info_parts.push(format!("{}k", limit / 1000));
            } else {
                info_parts.push(format!("{limit}"));
            }
        }

        // Add tools support indicator if explicitly supported
        if self.0.tools_supported == Some(true) {
            info_parts.push("🛠️".to_string());
        }

        // Only show brackets if we have info to display
        if !info_parts.is_empty() {
            let info = format!("[ {} ]", info_parts.join(" "));
            write!(f, " {}", info.dimmed())?;
        }

        Ok(())
    }
}

#[cfg(test)]
mod tests {
    use console::strip_ansi_codes;
    use forge_domain::{Model, ModelId};
    use pretty_assertions::assert_eq;

    use super::*;

    fn create_model_fixture(
        id: &str,
        context_length: Option<u64>,
        tools_supported: Option<bool>,
    ) -> Model {
        Model {
            id: ModelId::new(id),
            name: None,
            description: None,
            context_length,
            tools_supported,
            supports_parallel_tool_calls: None,
            supports_reasoning: None,
        }
    }

    #[test]
    fn test_cli_model_display_with_context_and_tools() {
        let fixture = create_model_fixture("gpt-4", Some(128000), Some(true));
        let formatted = format!("{}", CliModel(fixture));
        let actual = strip_ansi_codes(&formatted);
        let expected = "gpt-4 [ 128k 🛠️ ]";
        assert_eq!(actual, expected);
    }

    #[test]
    fn test_cli_model_display_with_large_context() {
        let fixture = create_model_fixture("claude-3", Some(2000000), Some(true));
        let formatted = format!("{}", CliModel(fixture));
        let actual = strip_ansi_codes(&formatted);
        let expected = "claude-3 [ 2M 🛠️ ]";
        assert_eq!(actual, expected);
    }

    #[test]
    fn test_cli_model_display_with_small_context() {
        let fixture = create_model_fixture("small-model", Some(512), Some(false));
        let formatted = format!("{}", CliModel(fixture));
        let actual = strip_ansi_codes(&formatted);
        let expected = "small-model [ 512 ]";
        assert_eq!(actual, expected);
    }

    #[test]
    fn test_cli_model_display_with_context_only() {
        let fixture = create_model_fixture("text-model", Some(4096), Some(false));
        let formatted = format!("{}", CliModel(fixture));
        let actual = strip_ansi_codes(&formatted);
        let expected = "text-model [ 4k ]";
        assert_eq!(actual, expected);
    }

    #[test]
    fn test_cli_model_display_with_tools_only() {
        let fixture = create_model_fixture("tool-model", None, Some(true));
        let formatted = format!("{}", CliModel(fixture));
        let actual = strip_ansi_codes(&formatted);
        let expected = "tool-model [ 🛠️ ]";
        assert_eq!(actual, expected);
    }

    #[test]
    fn test_cli_model_display_empty_context_and_no_tools() {
        let fixture = create_model_fixture("basic-model", None, Some(false));
        let formatted = format!("{}", CliModel(fixture));
        let actual = strip_ansi_codes(&formatted);
        let expected = "basic-model";
        assert_eq!(actual, expected);
    }

    #[test]
    fn test_cli_model_display_empty_context_and_none_tools() {
        let fixture = create_model_fixture("unknown-model", None, None);
        let formatted = format!("{}", CliModel(fixture));
        let actual = strip_ansi_codes(&formatted);
        let expected = "unknown-model";
        assert_eq!(actual, expected);
    }

    #[test]
    fn test_cli_model_display_exact_thousands() {
        let fixture = create_model_fixture("exact-k", Some(8000), Some(true));
        let formatted = format!("{}", CliModel(fixture));
        let actual = strip_ansi_codes(&formatted);
        let expected = "exact-k [ 8k 🛠️ ]";
        assert_eq!(actual, expected);
    }

    #[test]
    fn test_cli_model_display_exact_millions() {
        let fixture = create_model_fixture("exact-m", Some(1000000), Some(true));
        let formatted = format!("{}", CliModel(fixture));
        let actual = strip_ansi_codes(&formatted);
        let expected = "exact-m [ 1M 🛠️ ]";
        assert_eq!(actual, expected);
    }

    #[test]
    fn test_cli_model_display_edge_case_999() {
        let fixture = create_model_fixture("edge-999", Some(999), None);
        let formatted = format!("{}", CliModel(fixture));
        let actual = strip_ansi_codes(&formatted);
        let expected = "edge-999 [ 999 ]";
        assert_eq!(actual, expected);
    }

    #[test]
    fn test_cli_model_display_edge_case_1001() {
        let fixture = create_model_fixture("edge-1001", Some(1001), None);
        let formatted = format!("{}", CliModel(fixture));
        let actual = strip_ansi_codes(&formatted);
        let expected = "edge-1001 [ 1k ]";
        assert_eq!(actual, expected);
    }
}<|MERGE_RESOLUTION|>--- conflicted
+++ resolved
@@ -589,10 +589,9 @@
                 self.spinner.start(None)?;
                 self.on_message(None).await?;
             }
-<<<<<<< HEAD
             Command::Provider => {
                 self.on_provider_selection().await?;
-=======
+            }
             Command::AgentSwitch(agent_id) => {
                 // Validate that the agent exists by checking against loaded agents
                 let agents = self.api.get_agents().await?;
@@ -606,7 +605,6 @@
                         agent_id
                     ));
                 }
->>>>>>> aaa74d51
             }
         }
 
